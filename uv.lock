--- conflicted
+++ resolved
@@ -259,7 +259,6 @@
 ]
 
 [[package]]
-<<<<<<< HEAD
 name = "mlx"
 version = "0.29.3"
 source = { registry = "https://pypi.org/simple" }
@@ -288,8 +287,6 @@
 ]
 
 [[package]]
-=======
->>>>>>> 4a9bf822
 name = "mypy"
 version = "1.18.2"
 source = { registry = "https://pypi.org/simple" }
