[build-system]
build-backend = "hatchling.build"
requires = ["hatchling"]

[project]
name = "sevenrad-stills"
version = "0.1.0"
description = "A Python application for extracting movies from YouTube, taking stills and reworking these stills to create unique images as part of a book exploring poetic interpretations of digital media through algorithmic transformation."
authors = [
    {name = "Anton Bossenbroek"}
]
readme = "README.md"
requires-python = ">=3.12"
dependencies = [
    "ffmpeg-python~=0.2.0",
    "pillow~=10.4",
    "scikit-image~=0.24.0",
    "colour-demosaicing~=0.2.0",
    "yt-dlp~=2025.10",
    "pydantic~=2.10",
    "pydantic-settings~=2.6",
    "pyyaml~=6.0",
    "click~=8.1",
    "taichi~=1.7",
]

[project.optional-dependencies]
dev = [
    "pytest~=8.3",
    "pytest-cov~=6.0",
    "ruff~=0.8.4",
    "mypy~=1.13",
    "pre-commit~=4.0",
    "types-click~=7.1",
    "types-pyyaml~=6.0",
]

[project.scripts]
sevenrad = "sevenrad_stills.cli.commands:cli"

[tool.ruff]
target-version = "py312"
line-length = 88
src = ["src/sevenrad_stills", "tests"]

[tool.ruff.lint]
select = [
    "D",      # pydocstyle
    "D100", "D101", "D102", "D103", "D104", "D105", "D106", "D107",
    "S",      # flake8-bandit (security)
    "B",      # flake8-bugbear
    "F403",   # undefined local with import star
    "ANN",    # flake8-annotations
    "G",      # flake8-logging-format
    "T20",    # flake8-print
    "PT",     # flake8-pytest-style
    "SIM",    # flake8-simplify
    "ARG",    # flake8-unused-arguments
    "I",      # isort
    "C90",    # mccabe complexity
    "PD",     # pandas-vet
    "N",      # pep8-naming
    "E",      # pycodestyle errors
    "W",      # pycodestyle warnings
    "PLE",    # pylint errors
    "PLR",    # pylint refactor
    "RUF",    # ruff-specific rules
]
ignore = [
    "D203",   # one-blank-line-before-class (conflicts with D211)
    "D212",   # multi-line-summary-first-line (conflicts with D213)
    "ANN101", # missing-type-self (self annotations are redundant)
    "ANN102", # missing-type-cls (cls annotations are redundant)
]

[tool.ruff.lint.per-file-ignores]
"tests/*" = ["S101", "ANN", "PLR2004", "S108"]  # Allow assert, annotations, magic values, and /tmp in tests
"tests/unit/operations/test_blur_circular_performance.py" = ["S101", "ANN", "PLR2004", "S108", "T201"]  # Allow print in performance tests
"tests/unit/operations/test_band_swap_performance.py" = ["S101", "ANN", "PLR2004", "S108", "T201"]  # Allow print in performance tests
"tests/unit/operations/test_downscale_performance.py" = ["S101", "ANN", "PLR2004", "S108", "T201"]  # Allow print in performance tests
"tests/unit/operations/test_downscale_metal.py" = ["ARG002"]  # Fixtures used for side effects (skip checks)
"src/sevenrad_stills/cli/commands.py" = ["PLR0913"]  # Click commands have many options
"src/sevenrad_stills/operations/blur_circular_gpu.py" = ["ANN201", "PLR0913"]  # Taichi kernels have special signatures
"src/sevenrad_stills/operations/band_swap_gpu.py" = ["ANN201", "PLR0913"]  # Taichi kernels have special signatures
<<<<<<< HEAD
"src/sevenrad_stills/operations/downscale_gpu.py" = ["ANN201", "PLR0913"]  # Taichi kernels have special signatures
"src/sevenrad_stills/operations/downscale_metal.py" = ["ANN201"]  # Metal operations have special signatures
=======
"src/sevenrad_stills/operations/compression_gpu.py" = ["ANN201", "PLR0913"]  # Taichi kernels have special signatures
"src/sevenrad_stills/operations/compression_metal.py" = ["ANN201", "PLR0913"]  # Taichi kernels have special signatures
"tests/unit/operations/test_band_swap_performance.py" = ["S101", "ANN", "PLR2004", "S108", "T201"]  # Allow print in performance tests
"tests/unit/operations/test_blur_circular_performance.py" = ["S101", "ANN", "PLR2004", "S108", "T201"]  # Allow print in performance tests
"tests/unit/operations/test_compression_performance.py" = ["S101", "ANN", "PLR2004", "S108", "T201"]  # Allow print in performance tests
>>>>>>> 58719010

[tool.pytest.ini_options]
markers = [
    "slow: marks tests as slow (deselect with '-m \"not slow\"')",
    "integration: marks tests as integration tests requiring external resources",
    "mac: marks tests that only run on macOS",
]
# Exclude slow and integration tests by default
# Run with: pytest -m "slow or integration" to include them
addopts = "-v -m 'not slow and not integration'"

[tool.mypy]
python_version = "3.12"
strict = true
warn_return_any = true
warn_unused_configs = true
disallow_untyped_defs = true
disallow_any_generics = true
check_untyped_defs = true
no_implicit_optional = true
warn_redundant_casts = true
warn_unused_ignores = true
warn_no_return = true
follow_imports = "normal"

# Ignore missing type stubs for third-party libraries without stubs
[[tool.mypy.overrides]]
module = [
    "yt_dlp.*",
    "ffmpeg.*",
    "numpy.*",
    "scipy.*",
    "skimage.*",
    "colour_demosaicing.*",
    "taichi.*",
]
ignore_missing_imports = true
follow_imports = "skip"

# Skip mypy for Taichi GPU code (Taichi's type system is incompatible with mypy)
[[tool.mypy.overrides]]
module = [
    "sevenrad_stills.operations.blur_circular_gpu",
    "sevenrad_stills.operations.band_swap_gpu",
<<<<<<< HEAD
    "sevenrad_stills.operations.downscale_gpu",
    "sevenrad_stills.operations.downscale_metal",
=======
    "sevenrad_stills.operations.compression_gpu",
    "sevenrad_stills.operations.compression_metal",
>>>>>>> 58719010
]
ignore_errors = true

[dependency-groups]
dev = [
    "pytest>=8.4.2",
]<|MERGE_RESOLUTION|>--- conflicted
+++ resolved
@@ -78,20 +78,15 @@
 "tests/unit/operations/test_blur_circular_performance.py" = ["S101", "ANN", "PLR2004", "S108", "T201"]  # Allow print in performance tests
 "tests/unit/operations/test_band_swap_performance.py" = ["S101", "ANN", "PLR2004", "S108", "T201"]  # Allow print in performance tests
 "tests/unit/operations/test_downscale_performance.py" = ["S101", "ANN", "PLR2004", "S108", "T201"]  # Allow print in performance tests
+"tests/unit/operations/test_compression_performance.py" = ["S101", "ANN", "PLR2004", "S108", "T201"]  # Allow print in performance tests
 "tests/unit/operations/test_downscale_metal.py" = ["ARG002"]  # Fixtures used for side effects (skip checks)
 "src/sevenrad_stills/cli/commands.py" = ["PLR0913"]  # Click commands have many options
 "src/sevenrad_stills/operations/blur_circular_gpu.py" = ["ANN201", "PLR0913"]  # Taichi kernels have special signatures
 "src/sevenrad_stills/operations/band_swap_gpu.py" = ["ANN201", "PLR0913"]  # Taichi kernels have special signatures
-<<<<<<< HEAD
 "src/sevenrad_stills/operations/downscale_gpu.py" = ["ANN201", "PLR0913"]  # Taichi kernels have special signatures
 "src/sevenrad_stills/operations/downscale_metal.py" = ["ANN201"]  # Metal operations have special signatures
-=======
 "src/sevenrad_stills/operations/compression_gpu.py" = ["ANN201", "PLR0913"]  # Taichi kernels have special signatures
 "src/sevenrad_stills/operations/compression_metal.py" = ["ANN201", "PLR0913"]  # Taichi kernels have special signatures
-"tests/unit/operations/test_band_swap_performance.py" = ["S101", "ANN", "PLR2004", "S108", "T201"]  # Allow print in performance tests
-"tests/unit/operations/test_blur_circular_performance.py" = ["S101", "ANN", "PLR2004", "S108", "T201"]  # Allow print in performance tests
-"tests/unit/operations/test_compression_performance.py" = ["S101", "ANN", "PLR2004", "S108", "T201"]  # Allow print in performance tests
->>>>>>> 58719010
 
 [tool.pytest.ini_options]
 markers = [
@@ -136,13 +131,10 @@
 module = [
     "sevenrad_stills.operations.blur_circular_gpu",
     "sevenrad_stills.operations.band_swap_gpu",
-<<<<<<< HEAD
     "sevenrad_stills.operations.downscale_gpu",
     "sevenrad_stills.operations.downscale_metal",
-=======
     "sevenrad_stills.operations.compression_gpu",
     "sevenrad_stills.operations.compression_metal",
->>>>>>> 58719010
 ]
 ignore_errors = true
 
