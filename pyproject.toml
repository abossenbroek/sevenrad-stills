[build-system]
build-backend = "hatchling.build"
requires = ["hatchling"]

[project]
name = "sevenrad-stills"
version = "0.1.0"
description = "A Python application for extracting movies from YouTube, taking stills and reworking these stills to create unique images as part of a book exploring poetic interpretations of digital media through algorithmic transformation."
authors = [
    {name = "Anton Bossenbroek"}
]
readme = "README.md"
requires-python = ">=3.12"
dependencies = [
    "ffmpeg-python~=0.2.0",
    "pillow~=10.4",
    "scikit-image~=0.24.0",
    "colour-demosaicing~=0.2.0",
    "yt-dlp~=2025.10",
    "pydantic~=2.10",
    "pydantic-settings~=2.6",
    "pyyaml~=6.0",
    "click~=8.1",
    "taichi~=1.7",
<<<<<<< HEAD
    "pyobjc>=12.0",
=======
    "mlx~=0.29; sys_platform == 'darwin'",
    "pyobjc-framework-metal>=12.0; sys_platform == 'darwin'",
    "pyobjc-framework-metalperformanceshaders>=12.0; sys_platform == 'darwin'",
>>>>>>> 236631ec
]

[project.optional-dependencies]
dev = [
    "pytest~=8.3",
    "pytest-cov~=6.0",
    "ruff~=0.8.4",
    "mypy~=1.13",
    "pre-commit~=4.0",
    "types-click~=7.1",
    "types-pyyaml~=6.0",
]

[project.scripts]
sevenrad = "sevenrad_stills.cli.commands:cli"

[tool.ruff]
target-version = "py312"
line-length = 88
src = ["src/sevenrad_stills", "tests"]

[tool.ruff.lint]
select = [
    "D",      # pydocstyle
    "D100", "D101", "D102", "D103", "D104", "D105", "D106", "D107",
    "S",      # flake8-bandit (security)
    "B",      # flake8-bugbear
    "F403",   # undefined local with import star
    "ANN",    # flake8-annotations
    "G",      # flake8-logging-format
    "T20",    # flake8-print
    "PT",     # flake8-pytest-style
    "SIM",    # flake8-simplify
    "ARG",    # flake8-unused-arguments
    "I",      # isort
    "C90",    # mccabe complexity
    "PD",     # pandas-vet
    "N",      # pep8-naming
    "E",      # pycodestyle errors
    "W",      # pycodestyle warnings
    "PLE",    # pylint errors
    "PLR",    # pylint refactor
    "RUF",    # ruff-specific rules
]
ignore = [
    "D203",   # one-blank-line-before-class (conflicts with D211)
    "D212",   # multi-line-summary-first-line (conflicts with D213)
    "ANN101", # missing-type-self (self annotations are redundant)
    "ANN102", # missing-type-cls (cls annotations are redundant)
]

[tool.ruff.lint.per-file-ignores]
"tests/*" = ["S101", "ANN", "PLR2004", "S108"]  # Allow assert, annotations, magic values, and /tmp in tests
"tests/unit/operations/test_band_swap_performance.py" = ["S101", "ANN", "PLR2004", "S108", "T201"]  # Allow print in performance tests
"tests/unit/operations/test_blur_circular_performance.py" = ["S101", "ANN", "PLR2004", "S108", "T201"]  # Allow print in performance tests
"tests/unit/operations/test_blur_gaussian_performance.py" = ["S101", "ANN", "PLR2004", "S108", "T201"]  # Allow print in performance tests
"tests/unit/operations/test_blur_gaussian_mlx_performance.py" = ["S101", "ANN", "PLR2004", "S108", "T201", "E501"]  # Allow print, line length in perf tests
"tests/unit/operations/test_blur_gaussian_mps_performance.py" = ["S101", "ANN", "PLR2004", "S108", "T201", "E501"]  # Allow print, line length in perf tests
"tests/unit/operations/test_compression_performance.py" = ["S101", "ANN", "PLR2004", "S108", "T201"]  # Allow print in performance tests
"tests/unit/operations/test_corduroy_performance.py" = ["S101", "ANN", "PLR2004", "S108", "T201"]  # Allow print in performance tests
"tests/unit/operations/test_downscale_performance.py" = ["S101", "ANN", "PLR2004", "S108", "T201"]  # Allow print in performance tests
"tests/unit/operations/test_downscale_metal.py" = ["ARG002"]  # Fixtures used for side effects (skip checks)
"src/sevenrad_stills/cli/commands.py" = ["PLR0913"]  # Click commands have many options
"src/sevenrad_stills/operations/blur_circular_gpu.py" = ["ANN201", "PLR0913"]  # Taichi kernels have special signatures
"src/sevenrad_stills/operations/blur_gaussian_gpu.py" = ["ANN201", "PLR0913"]  # Taichi kernels have special signatures
"src/sevenrad_stills/operations/band_swap_gpu.py" = ["ANN201", "PLR0913"]  # Taichi kernels have special signatures
"src/sevenrad_stills/operations/buffer_corruption_gpu.py" = ["ANN201", "PLR0913", "PLR0915", "C901", "PLR0912"]  # Taichi kernels have special signatures, apply method handles multiple corruption types
"src/sevenrad_stills/operations/buffer_corruption_metal.py" = ["PLR0915", "PLR2004", "T201", "RUF001", "RUF002", "RUF003", "E501", "ANN401"]  # Metal GPU implementation uses debug prints, unicode chars, and PyObjC Any types
"src/sevenrad_stills/operations/downscale_gpu.py" = ["ANN201", "PLR0913"]  # Taichi kernels have special signatures
"src/sevenrad_stills/operations/downscale_metal.py" = ["ANN201"]  # Metal operations have special signatures
"src/sevenrad_stills/operations/compression_gpu.py" = ["ANN201", "PLR0913"]  # Taichi kernels have special signatures
"src/sevenrad_stills/operations/compression_metal.py" = ["ANN201", "PLR0913"]  # Taichi kernels have special signatures
"src/sevenrad_stills/operations/corduroy_gpu.py" = ["ANN201", "PLR0913"]  # Taichi kernels have special signatures

[tool.pytest.ini_options]
markers = [
    "slow: marks tests as slow (deselect with '-m \"not slow\"')",
    "integration: marks tests as integration tests requiring external resources",
    "mac: marks tests that only run on macOS",
]
# Exclude slow and integration tests by default
# Run with: pytest -m "slow or integration" to include them
addopts = "-v -m 'not slow and not integration'"

[tool.mypy]
python_version = "3.12"
strict = true
warn_return_any = true
warn_unused_configs = true
disallow_untyped_defs = true
disallow_any_generics = true
check_untyped_defs = true
no_implicit_optional = true
warn_redundant_casts = true
warn_unused_ignores = true

[[tool.mypy.overrides]]
module = "sevenrad_stills.operations.bayer_filter_gpu"
warn_unused_ignores = false
disallow_untyped_defs = false
warn_no_return = true
follow_imports = "normal"

# Ignore missing type stubs for third-party libraries without stubs
[[tool.mypy.overrides]]
module = [
    "yt_dlp.*",
    "ffmpeg.*",
    "numpy.*",
    "scipy.*",
    "skimage.*",
    "colour_demosaicing.*",
    "taichi.*",
    "mlx.*",
    "Metal.*",
    "MetalPerformanceShaders.*",
]
ignore_missing_imports = true
follow_imports = "skip"

<<<<<<< HEAD
# Skip mypy for GPU code (Taichi's and Metal's type systems are incompatible with mypy)
=======
# Skip mypy for GPU code (Taichi/MLX/MPS type systems incompatible with mypy)
>>>>>>> 236631ec
[[tool.mypy.overrides]]
module = [
    "sevenrad_stills.operations.blur_circular_gpu",
    "sevenrad_stills.operations.blur_gaussian_gpu",
    "sevenrad_stills.operations.blur_gaussian_mlx",
    "sevenrad_stills.operations.blur_gaussian_mps",
    "sevenrad_stills.operations.band_swap_gpu",
    "sevenrad_stills.operations.buffer_corruption_gpu",
    "sevenrad_stills.operations.buffer_corruption_metal",
    "sevenrad_stills.operations.downscale_gpu",
    "sevenrad_stills.operations.downscale_metal",
    "sevenrad_stills.operations.compression_gpu",
    "sevenrad_stills.operations.compression_metal",
    "sevenrad_stills.operations.corduroy_gpu",
    "sevenrad_stills.operations.corduroy_metal",
]
ignore_errors = true

[dependency-groups]
dev = [
    "pytest>=8.4.2",
]<|MERGE_RESOLUTION|>--- conflicted
+++ resolved
@@ -22,13 +22,9 @@
     "pyyaml~=6.0",
     "click~=8.1",
     "taichi~=1.7",
-<<<<<<< HEAD
-    "pyobjc>=12.0",
-=======
     "mlx~=0.29; sys_platform == 'darwin'",
     "pyobjc-framework-metal>=12.0; sys_platform == 'darwin'",
     "pyobjc-framework-metalperformanceshaders>=12.0; sys_platform == 'darwin'",
->>>>>>> 236631ec
 ]
 
 [project.optional-dependencies]
@@ -149,11 +145,7 @@
 ignore_missing_imports = true
 follow_imports = "skip"
 
-<<<<<<< HEAD
-# Skip mypy for GPU code (Taichi's and Metal's type systems are incompatible with mypy)
-=======
 # Skip mypy for GPU code (Taichi/MLX/MPS type systems incompatible with mypy)
->>>>>>> 236631ec
 [[tool.mypy.overrides]]
 module = [
     "sevenrad_stills.operations.blur_circular_gpu",
