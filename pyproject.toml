--- conflicted
+++ resolved
@@ -77,32 +77,12 @@
 ]
 
 [tool.ruff.lint.per-file-ignores]
-<<<<<<< HEAD
-"tests/*" = ["S101", "ANN", "PLR2004", "S108", "T201", "ARG002"]  # Allow assert, annotations, magic values, /tmp, print, and unused fixtures in tests
+"tests/*" = ["S101", "ANN", "PLR2004", "S108", "T201", "ARG002", "E501"]  # Allow assert, annotations, magic values, /tmp, print, unused fixtures, and line length in tests
 "src/sevenrad_stills/cli/commands.py" = ["PLR0913"]  # Click commands have many options
 "src/sevenrad_stills/operations/*_gpu.py" = ["ANN201", "PLR0913"]  # Taichi kernels have special signatures
 "src/sevenrad_stills/operations/*_metal.py" = ["ANN201", "PLR0913"]  # Metal operations have special signatures
-=======
-"tests/*" = ["S101", "ANN", "PLR2004", "S108"]  # Allow assert, annotations, magic values, and /tmp in tests
-"tests/unit/operations/test_band_swap_performance.py" = ["S101", "ANN", "PLR2004", "S108", "T201"]  # Allow print in performance tests
-"tests/unit/operations/test_blur_circular_performance.py" = ["S101", "ANN", "PLR2004", "S108", "T201"]  # Allow print in performance tests
-"tests/unit/operations/test_blur_gaussian_performance.py" = ["S101", "ANN", "PLR2004", "S108", "T201"]  # Allow print in performance tests
-"tests/unit/operations/test_blur_gaussian_mlx_performance.py" = ["S101", "ANN", "PLR2004", "S108", "T201", "E501"]  # Allow print, line length in perf tests
-"tests/unit/operations/test_blur_gaussian_mps_performance.py" = ["S101", "ANN", "PLR2004", "S108", "T201", "E501"]  # Allow print, line length in perf tests
-"tests/unit/operations/test_compression_performance.py" = ["S101", "ANN", "PLR2004", "S108", "T201"]  # Allow print in performance tests
-"tests/unit/operations/test_corduroy_performance.py" = ["S101", "ANN", "PLR2004", "S108", "T201"]  # Allow print in performance tests
-"tests/unit/operations/test_downscale_performance.py" = ["S101", "ANN", "PLR2004", "S108", "T201"]  # Allow print in performance tests
-"tests/unit/operations/test_downscale_metal.py" = ["ARG002"]  # Fixtures used for side effects (skip checks)
-"src/sevenrad_stills/cli/commands.py" = ["PLR0913"]  # Click commands have many options
-"src/sevenrad_stills/operations/blur_circular_gpu.py" = ["ANN201", "PLR0913"]  # Taichi kernels have special signatures
-"src/sevenrad_stills/operations/blur_gaussian_gpu.py" = ["ANN201", "PLR0913"]  # Taichi kernels have special signatures
-"src/sevenrad_stills/operations/band_swap_gpu.py" = ["ANN201", "PLR0913"]  # Taichi kernels have special signatures
-"src/sevenrad_stills/operations/downscale_gpu.py" = ["ANN201", "PLR0913"]  # Taichi kernels have special signatures
-"src/sevenrad_stills/operations/downscale_metal.py" = ["ANN201"]  # Metal operations have special signatures
-"src/sevenrad_stills/operations/compression_gpu.py" = ["ANN201", "PLR0913"]  # Taichi kernels have special signatures
-"src/sevenrad_stills/operations/compression_metal.py" = ["ANN201", "PLR0913"]  # Taichi kernels have special signatures
-"src/sevenrad_stills/operations/corduroy_gpu.py" = ["ANN201", "PLR0913"]  # Taichi kernels have special signatures
->>>>>>> 267b6864
+"src/sevenrad_stills/operations/*_mlx.py" = ["ANN201", "PLR0913"]  # MLX operations have special signatures
+"src/sevenrad_stills/operations/*_mps.py" = ["ANN201", "PLR0913"]  # MPS operations have special signatures
 
 [tool.pytest.ini_options]
 markers = [
