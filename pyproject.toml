--- conflicted
+++ resolved
@@ -77,31 +77,20 @@
 "tests/*" = ["S101", "ANN", "PLR2004", "S108"]  # Allow assert, annotations, magic values, and /tmp in tests
 "tests/unit/operations/test_blur_circular_performance.py" = ["S101", "ANN", "PLR2004", "S108", "T201"]  # Allow print in performance tests
 "tests/unit/operations/test_band_swap_performance.py" = ["S101", "ANN", "PLR2004", "S108", "T201"]  # Allow print in performance tests
-<<<<<<< HEAD
 "tests/unit/operations/test_chromatic_aberration_gpu.py" = ["S101", "ANN", "PLR2004", "S108", "T201"]  # Allow print in performance tests
+"tests/unit/operations/test_downscale_performance.py" = ["S101", "ANN", "PLR2004", "S108", "T201"]  # Allow print in performance tests
 "tests/unit/operations/test_compression_performance.py" = ["S101", "ANN", "PLR2004", "S108", "T201"]  # Allow print in performance tests
 "tests/unit/operations/test_corduroy_performance.py" = ["S101", "ANN", "PLR2004", "S108", "T201"]  # Allow print in performance tests
+"tests/unit/operations/test_downscale_metal.py" = ["ARG002"]  # Fixtures used for side effects (skip checks)
 "src/sevenrad_stills/cli/commands.py" = ["PLR0913"]  # Click commands have many options
 "src/sevenrad_stills/operations/blur_circular_gpu.py" = ["ANN201", "PLR0913"]  # Taichi kernels have special signatures
 "src/sevenrad_stills/operations/band_swap_gpu.py" = ["ANN201", "PLR0913"]  # Taichi kernels have special signatures
 "src/sevenrad_stills/operations/chromatic_aberration_gpu.py" = ["ANN201", "PLR0913"]  # Taichi kernels have special signatures
-"src/sevenrad_stills/operations/compression_gpu.py" = ["ANN201", "PLR0913"]  # Taichi kernels have special signatures
-"src/sevenrad_stills/operations/compression_metal.py" = ["ANN201", "PLR0913"]  # Taichi kernels have special signatures
-"src/sevenrad_stills/operations/corduroy_gpu.py" = ["ANN201", "PLR0913"]  # Taichi kernels have special signatures
-=======
-"tests/unit/operations/test_downscale_performance.py" = ["S101", "ANN", "PLR2004", "S108", "T201"]  # Allow print in performance tests
-"tests/unit/operations/test_compression_performance.py" = ["S101", "ANN", "PLR2004", "S108", "T201"]  # Allow print in performance tests
-"tests/unit/operations/test_downscale_metal.py" = ["ARG002"]  # Fixtures used for side effects (skip checks)
-"src/sevenrad_stills/cli/commands.py" = ["PLR0913"]  # Click commands have many options
-"src/sevenrad_stills/operations/blur_circular_gpu.py" = ["ANN201", "PLR0913"]  # Taichi kernels have special signatures
-"src/sevenrad_stills/operations/band_swap_gpu.py" = ["ANN201", "PLR0913"]  # Taichi kernels have special signatures
 "src/sevenrad_stills/operations/downscale_gpu.py" = ["ANN201", "PLR0913"]  # Taichi kernels have special signatures
 "src/sevenrad_stills/operations/downscale_metal.py" = ["ANN201"]  # Metal operations have special signatures
 "src/sevenrad_stills/operations/compression_gpu.py" = ["ANN201", "PLR0913"]  # Taichi kernels have special signatures
 "src/sevenrad_stills/operations/compression_metal.py" = ["ANN201", "PLR0913"]  # Taichi kernels have special signatures
 "src/sevenrad_stills/operations/corduroy_gpu.py" = ["ANN201", "PLR0913"]  # Taichi kernels have special signatures
-"tests/unit/operations/test_corduroy_performance.py" = ["S101", "ANN", "PLR2004", "S108", "T201"]  # Allow print in performance tests
->>>>>>> 5c8d4d85
 
 [tool.pytest.ini_options]
 markers = [
@@ -146,12 +135,9 @@
 module = [
     "sevenrad_stills.operations.blur_circular_gpu",
     "sevenrad_stills.operations.band_swap_gpu",
-<<<<<<< HEAD
     "sevenrad_stills.operations.chromatic_aberration_gpu",
-=======
     "sevenrad_stills.operations.downscale_gpu",
     "sevenrad_stills.operations.downscale_metal",
->>>>>>> 5c8d4d85
     "sevenrad_stills.operations.compression_gpu",
     "sevenrad_stills.operations.compression_metal",
     "sevenrad_stills.operations.corduroy_gpu",
