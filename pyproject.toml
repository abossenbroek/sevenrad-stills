--- conflicted
+++ resolved
@@ -78,15 +78,12 @@
 "src/sevenrad_stills/cli/commands.py" = ["PLR0913"]  # Click commands have many options
 "src/sevenrad_stills/operations/blur_circular_gpu.py" = ["ANN201", "PLR0913"]  # Taichi kernels have special signatures
 "src/sevenrad_stills/operations/band_swap_gpu.py" = ["ANN201", "PLR0913"]  # Taichi kernels have special signatures
-<<<<<<< HEAD
 "src/sevenrad_stills/operations/buffer_corruption_gpu.py" = ["ANN201", "PLR0913", "PLR0915", "C901", "PLR0912"]  # Taichi kernels have special signatures, apply method handles multiple corruption types
 "src/sevenrad_stills/operations/buffer_corruption_gpu_optimized.py" = ["ANN201", "PLR0913", "PLR0915", "C901", "PLR0912"]  # Taichi kernels have special signatures
+"tests/unit/operations/test_band_swap_performance.py" = ["S101", "ANN", "PLR2004", "S108", "T201"]  # Allow print in performance tests
+"tests/unit/operations/test_blur_circular_performance.py" = ["S101", "ANN", "PLR2004", "S108", "T201"]  # Allow print in performance tests
 "profile_buffer_corruption.py" = ["T201", "ANN401", "PLR2004"]  # Profiling script uses print
 "benchmark_optimized.py" = ["T201", "ANN401", "PLR2004"]  # Benchmark script uses print
-=======
-"tests/unit/operations/test_band_swap_performance.py" = ["S101", "ANN", "PLR2004", "S108", "T201"]  # Allow print in performance tests
-"tests/unit/operations/test_blur_circular_performance.py" = ["S101", "ANN", "PLR2004", "S108", "T201"]  # Allow print in performance tests
->>>>>>> 26429a5d
 
 [tool.pytest.ini_options]
 markers = [
