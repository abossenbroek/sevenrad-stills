[build-system]
build-backend = "hatchling.build"
requires = ["hatchling"]

[project]
name = "sevenrad-stills"
version = "0.1.0"
description = "A Python application for extracting movies from YouTube, taking stills and reworking these stills to create unique images as part of a book exploring poetic interpretations of digital media through algorithmic transformation."
authors = [
    {name = "Anton Bossenbroek"}
]
readme = "README.md"
requires-python = ">=3.12"
dependencies = [
    "ffmpeg-python~=0.2.0",
    "pillow~=10.4",
    "scikit-image~=0.24.0",
    "colour-demosaicing~=0.2.0",
    "yt-dlp~=2025.10",
    "pydantic~=2.10",
    "pydantic-settings~=2.6",
    "pyyaml~=6.0",
    "click~=8.1",
    "taichi~=1.7",
    "mlx~=0.29; sys_platform == 'darwin'",
    "pyobjc-framework-metal>=12.0; sys_platform == 'darwin'",
    "pyobjc-framework-metalperformanceshaders>=12.0; sys_platform == 'darwin'",
]

[project.optional-dependencies]
dev = [
    "pytest~=8.3",
    "pytest-cov~=6.0",
    "ruff~=0.8.4",
    "mypy~=1.13",
    "pre-commit~=4.0",
    "types-click~=7.1",
    "types-pyyaml~=6.0",
]

[project.scripts]
sevenrad = "sevenrad_stills.cli.commands:cli"

[tool.ruff]
target-version = "py312"
line-length = 88
src = ["src/sevenrad_stills", "tests"]

[tool.ruff.lint]
select = [
    "D",      # pydocstyle
    "D100", "D101", "D102", "D103", "D104", "D105", "D106", "D107",
    "S",      # flake8-bandit (security)
    "B",      # flake8-bugbear
    "F403",   # undefined local with import star
    "ANN",    # flake8-annotations
    "G",      # flake8-logging-format
    "T20",    # flake8-print
    "PT",     # flake8-pytest-style
    "SIM",    # flake8-simplify
    "ARG",    # flake8-unused-arguments
    "I",      # isort
    "C90",    # mccabe complexity
    "PD",     # pandas-vet
    "N",      # pep8-naming
    "E",      # pycodestyle errors
    "W",      # pycodestyle warnings
    "PLE",    # pylint errors
    "PLR",    # pylint refactor
    "RUF",    # ruff-specific rules
]
ignore = [
    "D203",   # one-blank-line-before-class (conflicts with D211)
    "D212",   # multi-line-summary-first-line (conflicts with D213)
    "ANN101", # missing-type-self (self annotations are redundant)
    "ANN102", # missing-type-cls (cls annotations are redundant)
]

[tool.ruff.lint.per-file-ignores]
"tests/*" = ["S101", "ANN", "PLR2004", "S108"]  # Allow assert, annotations, magic values, and /tmp in tests
<<<<<<< HEAD
"tests/unit/operations/test_band_swap_performance.py" = ["S101", "ANN", "PLR2004", "S108", "T201"]  # Allow print in performance tests
"tests/unit/operations/test_blur_circular_performance.py" = ["S101", "ANN", "PLR2004", "S108", "T201"]  # Allow print in performance tests
"tests/unit/operations/test_blur_gaussian_performance.py" = ["S101", "ANN", "PLR2004", "S108", "T201"]  # Allow print in performance tests
"tests/unit/operations/test_blur_gaussian_mlx_performance.py" = ["S101", "ANN", "PLR2004", "S108", "T201", "E501"]  # Allow print, line length in perf tests
"tests/unit/operations/test_blur_gaussian_mps_performance.py" = ["S101", "ANN", "PLR2004", "S108", "T201", "E501"]  # Allow print, line length in perf tests
"tests/unit/operations/test_compression_performance.py" = ["S101", "ANN", "PLR2004", "S108", "T201"]  # Allow print in performance tests
"tests/unit/operations/test_corduroy_performance.py" = ["S101", "ANN", "PLR2004", "S108", "T201"]  # Allow print in performance tests
=======
"tests/unit/operations/test_blur_circular_performance.py" = ["S101", "ANN", "PLR2004", "S108", "T201"]  # Allow print in performance tests
"tests/unit/operations/test_band_swap_performance.py" = ["S101", "ANN", "PLR2004", "S108", "T201"]  # Allow print in performance tests
"tests/unit/operations/test_downscale_performance.py" = ["S101", "ANN", "PLR2004", "S108", "T201"]  # Allow print in performance tests
"tests/unit/operations/test_compression_performance.py" = ["S101", "ANN", "PLR2004", "S108", "T201"]  # Allow print in performance tests
"tests/unit/operations/test_downscale_metal.py" = ["ARG002"]  # Fixtures used for side effects (skip checks)
>>>>>>> 111962ac
"src/sevenrad_stills/cli/commands.py" = ["PLR0913"]  # Click commands have many options
"src/sevenrad_stills/operations/blur_circular_gpu.py" = ["ANN201", "PLR0913"]  # Taichi kernels have special signatures
"src/sevenrad_stills/operations/blur_gaussian_gpu.py" = ["ANN201", "PLR0913"]  # Taichi kernels have special signatures
"src/sevenrad_stills/operations/band_swap_gpu.py" = ["ANN201", "PLR0913"]  # Taichi kernels have special signatures
"src/sevenrad_stills/operations/downscale_gpu.py" = ["ANN201", "PLR0913"]  # Taichi kernels have special signatures
"src/sevenrad_stills/operations/downscale_metal.py" = ["ANN201"]  # Metal operations have special signatures
"src/sevenrad_stills/operations/compression_gpu.py" = ["ANN201", "PLR0913"]  # Taichi kernels have special signatures
"src/sevenrad_stills/operations/compression_metal.py" = ["ANN201", "PLR0913"]  # Taichi kernels have special signatures
"src/sevenrad_stills/operations/corduroy_gpu.py" = ["ANN201", "PLR0913"]  # Taichi kernels have special signatures
<<<<<<< HEAD
=======
"tests/unit/operations/test_corduroy_performance.py" = ["S101", "ANN", "PLR2004", "S108", "T201"]  # Allow print in performance tests
>>>>>>> 111962ac

[tool.pytest.ini_options]
markers = [
    "slow: marks tests as slow (deselect with '-m \"not slow\"')",
    "integration: marks tests as integration tests requiring external resources",
    "mac: marks tests that only run on macOS",
]
# Exclude slow and integration tests by default
# Run with: pytest -m "slow or integration" to include them
addopts = "-v -m 'not slow and not integration'"

[tool.mypy]
python_version = "3.12"
strict = true
warn_return_any = true
warn_unused_configs = true
disallow_untyped_defs = true
disallow_any_generics = true
check_untyped_defs = true
no_implicit_optional = true
warn_redundant_casts = true
warn_unused_ignores = true
warn_no_return = true
follow_imports = "normal"

# Ignore missing type stubs for third-party libraries without stubs
[[tool.mypy.overrides]]
module = [
    "yt_dlp.*",
    "ffmpeg.*",
    "numpy.*",
    "scipy.*",
    "skimage.*",
    "colour_demosaicing.*",
    "taichi.*",
    "mlx.*",
    "Metal.*",
    "MetalPerformanceShaders.*",
]
ignore_missing_imports = true
follow_imports = "skip"

# Skip mypy for GPU code (Taichi/MLX/MPS type systems incompatible with mypy)
[[tool.mypy.overrides]]
module = [
    "sevenrad_stills.operations.blur_circular_gpu",
    "sevenrad_stills.operations.blur_gaussian_gpu",
    "sevenrad_stills.operations.blur_gaussian_mlx",
    "sevenrad_stills.operations.blur_gaussian_mps",
    "sevenrad_stills.operations.band_swap_gpu",
    "sevenrad_stills.operations.downscale_gpu",
    "sevenrad_stills.operations.downscale_metal",
    "sevenrad_stills.operations.compression_gpu",
    "sevenrad_stills.operations.compression_metal",
    "sevenrad_stills.operations.corduroy_gpu",
    "sevenrad_stills.operations.corduroy_metal",
]
ignore_errors = true

[dependency-groups]
dev = [
    "pytest>=8.4.2",
]<|MERGE_RESOLUTION|>--- conflicted
+++ resolved
@@ -78,7 +78,6 @@
 
 [tool.ruff.lint.per-file-ignores]
 "tests/*" = ["S101", "ANN", "PLR2004", "S108"]  # Allow assert, annotations, magic values, and /tmp in tests
-<<<<<<< HEAD
 "tests/unit/operations/test_band_swap_performance.py" = ["S101", "ANN", "PLR2004", "S108", "T201"]  # Allow print in performance tests
 "tests/unit/operations/test_blur_circular_performance.py" = ["S101", "ANN", "PLR2004", "S108", "T201"]  # Allow print in performance tests
 "tests/unit/operations/test_blur_gaussian_performance.py" = ["S101", "ANN", "PLR2004", "S108", "T201"]  # Allow print in performance tests
@@ -86,13 +85,8 @@
 "tests/unit/operations/test_blur_gaussian_mps_performance.py" = ["S101", "ANN", "PLR2004", "S108", "T201", "E501"]  # Allow print, line length in perf tests
 "tests/unit/operations/test_compression_performance.py" = ["S101", "ANN", "PLR2004", "S108", "T201"]  # Allow print in performance tests
 "tests/unit/operations/test_corduroy_performance.py" = ["S101", "ANN", "PLR2004", "S108", "T201"]  # Allow print in performance tests
-=======
-"tests/unit/operations/test_blur_circular_performance.py" = ["S101", "ANN", "PLR2004", "S108", "T201"]  # Allow print in performance tests
-"tests/unit/operations/test_band_swap_performance.py" = ["S101", "ANN", "PLR2004", "S108", "T201"]  # Allow print in performance tests
 "tests/unit/operations/test_downscale_performance.py" = ["S101", "ANN", "PLR2004", "S108", "T201"]  # Allow print in performance tests
-"tests/unit/operations/test_compression_performance.py" = ["S101", "ANN", "PLR2004", "S108", "T201"]  # Allow print in performance tests
 "tests/unit/operations/test_downscale_metal.py" = ["ARG002"]  # Fixtures used for side effects (skip checks)
->>>>>>> 111962ac
 "src/sevenrad_stills/cli/commands.py" = ["PLR0913"]  # Click commands have many options
 "src/sevenrad_stills/operations/blur_circular_gpu.py" = ["ANN201", "PLR0913"]  # Taichi kernels have special signatures
 "src/sevenrad_stills/operations/blur_gaussian_gpu.py" = ["ANN201", "PLR0913"]  # Taichi kernels have special signatures
@@ -102,10 +96,6 @@
 "src/sevenrad_stills/operations/compression_gpu.py" = ["ANN201", "PLR0913"]  # Taichi kernels have special signatures
 "src/sevenrad_stills/operations/compression_metal.py" = ["ANN201", "PLR0913"]  # Taichi kernels have special signatures
 "src/sevenrad_stills/operations/corduroy_gpu.py" = ["ANN201", "PLR0913"]  # Taichi kernels have special signatures
-<<<<<<< HEAD
-=======
-"tests/unit/operations/test_corduroy_performance.py" = ["S101", "ANN", "PLR2004", "S108", "T201"]  # Allow print in performance tests
->>>>>>> 111962ac
 
 [tool.pytest.ini_options]
 markers = [
